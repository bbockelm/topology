--- conflicted
+++ resolved
@@ -117,13 +117,9 @@
     Namespaces:
       /store:
         - FQAN:/cms
-<<<<<<< HEAD
         - SciTokens:
             Issuer: https://scitokens.org/cms
             Base Path: /
             Restricted Path: /store
-    AllowedCaches: []
-=======
     AllowedOrigins: []    # FIXME - Contact StashCache operations to find the resource(s) that should be allowed to serve data under /store
-    AllowedCaches: []    # Deny by default
->>>>>>> d173fa23
+    AllowedCaches: []    # Deny by default