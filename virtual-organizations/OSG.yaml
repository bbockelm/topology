AppDescription: This VO supports multiple sciences as described in OIM registered
  projects and also supports users from XSEDE who are granted allocations by that
  project
CertificateOnly: false
Community: The OSG VO will support users and experiments that are small enough not
  to warrant their own separate VO.
Contacts:
  Administrative Contact:
  - ID: 38cd7e4efcb45e2aff808b98f5f928c96b3a8608
    Name: Mats Rynge
  - ID: b78d106207bf13e46d4bb91f15668bfbb54f7904
    Name: Tanya Levshina
  Miscellaneous Contact:
  - ID: 38cd7e4efcb45e2aff808b98f5f928c96b3a8608
    Name: Mats Rynge
  - ID: b78d106207bf13e46d4bb91f15668bfbb54f7904
    Name: Tanya Levshina
  Registration Authority:
  - ID: 38cd7e4efcb45e2aff808b98f5f928c96b3a8608
    Name: Mats Rynge
  Security Contact:
  - ID: 38cd7e4efcb45e2aff808b98f5f928c96b3a8608
    Name: Mats Rynge
  Sponsors:
  - ID: 38cd7e4efcb45e2aff808b98f5f928c96b3a8608
    Name: Mats Rynge
  VO Manager:
  - ID: 38cd7e4efcb45e2aff808b98f5f928c96b3a8608
    Name: Mats Rynge
Disable: false
FieldsOfScience:
  PrimaryFields:
  - Multi-Science Community
ID: 30
LongName: Open Science Grid
MembershipServicesURL: https://voms.opensciencegrid.org:8443/voms/osg
OASIS:
  Managers:
    Derek Weitzel:
      DNs:
      - /DC=org/DC=doegrids/OU=People/CN=Derek Weitzel 285345
      - /DC=com/DC=DigiCert-Grid/O=Open Science Grid/OU=People/CN=Derek Weitzel 605
      - /DC=org/DC=opensciencegrid/O=Open Science Grid/OU=People/CN=Derek Weitzel
      ID: 5d324b2a0011c48462f5c6d981b307e3733cb8b6
    Lincoln Bryant:
      DNs:
      - /DC=org/DC=doegrids/OU=People/CN=Lincoln Bryant 718431
      - /DC=ch/DC=cern/OU=Organic Units/OU=Users/CN=lbryant/CN=738076/CN=Lincoln Bryant
      ID: 0a22bab3de2d83d723811e3fb1ebca904e924a97
    Mats Rynge:
      DNs:
      - /DC=org/DC=cilogon/C=US/O=University of Southern California/CN=Mats Rynge A91316
      ID: 38cd7e4efcb45e2aff808b98f5f928c96b3a8608
  OASISRepoURLs:
  - http://hcc-cvmfs-repo.unl.edu:8000/cvmfs/singularity.opensciencegrid.org
  - http://osg-cvmfs.grid.uchicago.edu:8000/cvmfs/veritas.opensciencegrid.org
  - http://osg-cvmfs.grid.uchicago.edu:8000/cvmfs/nexo.opensciencegrid.org
  - http://osg-cvmfs.grid.uchicago.edu:8000/cvmfs/bnl.opensciencegrid.org
  - http://osg-cvmfs.grid.uchicago.edu:8000/cvmfs/connect.opensciencegrid.org
  UseOASIS: true
PrimaryURL: http://www.opensciencegrid.org
PurposeURL: http://www.opensciencegrid.org
ReportingGroups:
- osg
SupportURL: http://www.opensciencegrid.org
DataFederations:
  StashCache:
    Namespaces:
      /user:
        - PUBLIC
<<<<<<< HEAD
    AllowedCaches:
      - PUBLIC
=======
    AllowedOrigins: []    # FIXME - Contact StashCache operations to find the resource(s) that should be allowed to serve data under /user
    AllowedCaches:
      - ANY
>>>>>>> d173fa23
<|MERGE_RESOLUTION|>--- conflicted
+++ resolved
@@ -68,11 +68,6 @@
     Namespaces:
       /user:
         - PUBLIC
-<<<<<<< HEAD
-    AllowedCaches:
-      - PUBLIC
-=======
     AllowedOrigins: []    # FIXME - Contact StashCache operations to find the resource(s) that should be allowed to serve data under /user
     AllowedCaches:
-      - ANY
->>>>>>> d173fa23
+      - ANY